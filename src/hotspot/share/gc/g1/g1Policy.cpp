--- conflicted
+++ resolved
@@ -321,13 +321,7 @@
 
   const double target_pause_time_ms = _mmu_tracker->max_gc_time() * 1000.0;
   const size_t pending_cards = _analytics->predict_pending_cards();
-<<<<<<< HEAD
-  const double base_time_ms =
-    predict_base_elapsed_time_ms(pending_cards, rs_length) +
-    survivor_regions_evac_time;
-=======
   const double base_time_ms = predict_base_elapsed_time_ms(pending_cards, rs_length);
->>>>>>> c7a2e3b8
   const uint available_free_regions = _free_regions_at_end_of_collection;
   const uint base_free_regions =
     available_free_regions > _reserve_regions ? available_free_regions - _reserve_regions : 0;
@@ -704,11 +698,7 @@
     }
   }
 
-<<<<<<< HEAD
-  _short_lived_surv_rate_group->start_adding_regions();
-=======
   _eden_surv_rate_group->start_adding_regions();
->>>>>>> c7a2e3b8
 
   double merge_hcc_time_ms = average_time_ms(G1GCPhaseTimes::MergeHCC);
   if (update_stats) {
@@ -908,31 +898,14 @@
   phase_times()->print();
 }
 
-<<<<<<< HEAD
-double G1Policy::predict_yg_surv_rate(int age, SurvRateGroup* surv_rate_group) const {
-  TruncatedSeq* seq = surv_rate_group->get_seq(age);
-  guarantee(seq->num() > 0, "There should be some young gen survivor samples available. Tried to access with age %d", age);
-  return _predictor.get_new_unit_prediction(seq);
-}
-
-double G1Policy::accum_yg_surv_rate_pred(int age) const {
-  return _short_lived_surv_rate_group->accum_surv_rate_pred(age);
-}
-
-=======
->>>>>>> c7a2e3b8
 double G1Policy::predict_base_elapsed_time_ms(size_t pending_cards,
                                               size_t rs_length) const {
   size_t effective_scanned_cards = _analytics->predict_scan_card_num(rs_length, collector_state()->in_young_only_phase());
   return
     _analytics->predict_card_merge_time_ms(pending_cards + rs_length, collector_state()->in_young_only_phase()) +
     _analytics->predict_card_scan_time_ms(effective_scanned_cards, collector_state()->in_young_only_phase()) +
-<<<<<<< HEAD
-    _analytics->predict_constant_other_time_ms();
-=======
     _analytics->predict_constant_other_time_ms() +
     predict_survivor_regions_evac_time();
->>>>>>> c7a2e3b8
 }
 
 double G1Policy::predict_base_elapsed_time_ms(size_t pending_cards) const {
@@ -970,20 +943,10 @@
                                                  bool for_young_gc) const {
   size_t rs_length = hr->rem_set()->occupied();
   size_t scan_card_num = _analytics->predict_scan_card_num(rs_length, for_young_gc);
-<<<<<<< HEAD
-
-  size_t bytes_to_copy = predict_bytes_to_copy(hr);
-
-  double region_elapsed_time_ms =
-    _analytics->predict_card_merge_time_ms(rs_length, collector_state()->in_young_only_phase()) +
-    _analytics->predict_card_scan_time_ms(scan_card_num, collector_state()->in_young_only_phase()) +
-    _analytics->predict_object_copy_time_ms(bytes_to_copy, collector_state()->mark_or_rebuild_in_progress());
-=======
 
   double region_elapsed_time_ms =
     _analytics->predict_card_merge_time_ms(rs_length, collector_state()->in_young_only_phase()) +
     _analytics->predict_card_scan_time_ms(scan_card_num, collector_state()->in_young_only_phase());
->>>>>>> c7a2e3b8
 
   // The prediction of the "other" time for this region is based
   // upon the region type and NOT the GC type.
