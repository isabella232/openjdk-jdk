/*
 * Copyright (c) 2003, 2017, Oracle and/or its affiliates. All rights reserved.
 * Copyright 2007, 2008, 2011, 2015, Red Hat, Inc.
 * DO NOT ALTER OR REMOVE COPYRIGHT NOTICES OR THIS FILE HEADER.
 *
 * This code is free software; you can redistribute it and/or modify it
 * under the terms of the GNU General Public License version 2 only, as
 * published by the Free Software Foundation.
 *
 * This code is distributed in the hope that it will be useful, but WITHOUT
 * ANY WARRANTY; without even the implied warranty of MERCHANTABILITY or
 * FITNESS FOR A PARTICULAR PURPOSE.  See the GNU General Public License
 * version 2 for more details (a copy is included in the LICENSE file that
 * accompanied this code).
 *
 * You should have received a copy of the GNU General Public License version
 * 2 along with this work; if not, write to the Free Software Foundation,
 * Inc., 51 Franklin St, Fifth Floor, Boston, MA 02110-1301 USA.
 *
 * Please contact Oracle, 500 Oracle Parkway, Redwood Shores, CA 94065 USA
 * or visit www.oracle.com if you need additional information or have any
 * questions.
 *
 */

#ifndef OS_CPU_LINUX_ZERO_VM_ATOMIC_LINUX_ZERO_HPP
#define OS_CPU_LINUX_ZERO_VM_ATOMIC_LINUX_ZERO_HPP

#include "runtime/os.hpp"

// Implementation of class atomic

#ifdef M68K

/*
 * __m68k_cmpxchg
 *
 * Atomically store newval in *ptr if *ptr is equal to oldval for user space.
 * Returns newval on success and oldval if no exchange happened.
 * This implementation is processor specific and works on
 * 68020 68030 68040 and 68060.
 *
 * It will not work on ColdFire, 68000 and 68010 since they lack the CAS
 * instruction.
 * Using a kernelhelper would be better for arch complete implementation.
 *
 */

static inline int __m68k_cmpxchg(int oldval, int newval, volatile int *ptr) {
  int ret;
  __asm __volatile ("cas%.l %0,%2,%1"
                   : "=d" (ret), "+m" (*(ptr))
                   : "d" (newval), "0" (oldval));
  return ret;
}

/* Perform an atomic compare and swap: if the current value of `*PTR'
   is OLDVAL, then write NEWVAL into `*PTR'.  Return the contents of
   `*PTR' before the operation.*/
static inline int m68k_compare_and_swap(int newval,
                                        volatile int *ptr,
                                        int oldval) {
  for (;;) {
      int prev = *ptr;
      if (prev != oldval)
        return prev;

      if (__m68k_cmpxchg (prev, newval, ptr) == newval)
        // Success.
        return prev;

      // We failed even though prev == oldval.  Try again.
    }
}

/* Atomically add an int to memory.  */
static inline int m68k_add_and_fetch(int add_value, volatile int *ptr) {
  for (;;) {
      // Loop until success.

      int prev = *ptr;

      if (__m68k_cmpxchg (prev, prev + add_value, ptr) == prev + add_value)
        return prev + add_value;
    }
}

/* Atomically write VALUE into `*PTR' and returns the previous
   contents of `*PTR'.  */
static inline int m68k_lock_test_and_set(volatile int *ptr, int newval) {
  for (;;) {
      // Loop until success.
      int prev = *ptr;

      if (__m68k_cmpxchg (prev, newval, ptr) == prev)
        return prev;
    }
}
#endif // M68K

#ifdef ARM

/*
 * __kernel_cmpxchg
 *
 * Atomically store newval in *ptr if *ptr is equal to oldval for user space.
 * Return zero if *ptr was changed or non-zero if no exchange happened.
 * The C flag is also set if *ptr was changed to allow for assembly
 * optimization in the calling code.
 *
 */

typedef int (__kernel_cmpxchg_t)(int oldval, int newval, volatile int *ptr);
#define __kernel_cmpxchg (*(__kernel_cmpxchg_t *) 0xffff0fc0)



/* Perform an atomic compare and swap: if the current value of `*PTR'
   is OLDVAL, then write NEWVAL into `*PTR'.  Return the contents of
   `*PTR' before the operation.*/
static inline int arm_compare_and_swap(int newval,
                                       volatile int *ptr,
                                       int oldval) {
  for (;;) {
      int prev = *ptr;
      if (prev != oldval)
        return prev;

      if (__kernel_cmpxchg (prev, newval, ptr) == 0)
        // Success.
        return prev;

      // We failed even though prev == oldval.  Try again.
    }
}

/* Atomically add an int to memory.  */
static inline int arm_add_and_fetch(int add_value, volatile int *ptr) {
  for (;;) {
      // Loop until a __kernel_cmpxchg succeeds.

      int prev = *ptr;

      if (__kernel_cmpxchg (prev, prev + add_value, ptr) == 0)
        return prev + add_value;
    }
}

/* Atomically write VALUE into `*PTR' and returns the previous
   contents of `*PTR'.  */
static inline int arm_lock_test_and_set(volatile int *ptr, int newval) {
  for (;;) {
      // Loop until a __kernel_cmpxchg succeeds.
      int prev = *ptr;

      if (__kernel_cmpxchg (prev, newval, ptr) == 0)
        return prev;
    }
}
#endif // ARM

inline void Atomic::store(jint store_value, volatile jint* dest) {
  *dest = store_value;
}

inline void Atomic::store_ptr(intptr_t store_value, intptr_t* dest) {
  *dest = store_value;
}

template<size_t byte_size>
struct Atomic::PlatformAdd
  : Atomic::AddAndFetch<Atomic::PlatformAdd<byte_size> >
{
  template<typename I, typename D>
  D add_and_fetch(I add_value, D volatile* dest) const;
};

template<>
template<typename I, typename D>
inline D Atomic::PlatformAdd<4>::add_and_fetch(I add_value, D volatile* dest) const {
<<<<<<< HEAD
  STATIC_CAST(4 == sizeof(I));
  STATIC_CAST(4 == sizeof(D));
=======
  STATIC_ASSERT(4 == sizeof(I));
  STATIC_ASSERT(4 == sizeof(D));
>>>>>>> 19dc012f

#ifdef ARM
  return add_using_helper<int>(arm_add_and_fetch, add_value, dest);
#else
#ifdef M68K
  return add_using_helper<int>(m68k_add_and_fetch, add_value, dest);
#else
  return __sync_add_and_fetch(dest, add_value);
#endif // M68K
#endif // ARM
}

template<>
template<typename I, typename D>
inline D Atomic::PlatformAdd<8>::add_and_fetch(I add_value, D volatile* dest) const {
<<<<<<< HEAD
  STATIC_CAST(8 == sizeof(I));
  STATIC_CAST(8 == sizeof(D));
=======
  STATIC_ASSERT(8 == sizeof(I));
  STATIC_ASSERT(8 == sizeof(D));
>>>>>>> 19dc012f

  return __sync_add_and_fetch(dest, add_value);
}

inline void Atomic::inc(volatile jint* dest) {
  add(1, dest);
}

inline void Atomic::inc_ptr(volatile intptr_t* dest) {
  add_ptr(1, dest);
}

inline void Atomic::inc_ptr(volatile void* dest) {
  add_ptr(1, dest);
}

inline void Atomic::dec(volatile jint* dest) {
  add(-1, dest);
}

inline void Atomic::dec_ptr(volatile intptr_t* dest) {
  add_ptr(-1, dest);
}

inline void Atomic::dec_ptr(volatile void* dest) {
  add_ptr(-1, dest);
}

inline jint Atomic::xchg(jint exchange_value, volatile jint* dest) {
#ifdef ARM
  return arm_lock_test_and_set(dest, exchange_value);
#else
#ifdef M68K
  return m68k_lock_test_and_set(dest, exchange_value);
#else
  // __sync_lock_test_and_set is a bizarrely named atomic exchange
  // operation.  Note that some platforms only support this with the
  // limitation that the only valid value to store is the immediate
  // constant 1.  There is a test for this in JNI_CreateJavaVM().
  jint result = __sync_lock_test_and_set (dest, exchange_value);
  // All atomic operations are expected to be full memory barriers
  // (see atomic.hpp). However, __sync_lock_test_and_set is not
  // a full memory barrier, but an acquire barrier. Hence, this added
  // barrier.
  __sync_synchronize();
  return result;
#endif // M68K
#endif // ARM
}

inline intptr_t Atomic::xchg_ptr(intptr_t exchange_value,
                                 volatile intptr_t* dest) {
#ifdef ARM
  return arm_lock_test_and_set(dest, exchange_value);
#else
#ifdef M68K
  return m68k_lock_test_and_set(dest, exchange_value);
#else
  intptr_t result = __sync_lock_test_and_set (dest, exchange_value);
  __sync_synchronize();
  return result;
#endif // M68K
#endif // ARM
}

inline void* Atomic::xchg_ptr(void* exchange_value, volatile void* dest) {
  return (void *) xchg_ptr((intptr_t) exchange_value,
                           (volatile intptr_t*) dest);
}

// No direct support for cmpxchg of bytes; emulate using int.
template<>
struct Atomic::PlatformCmpxchg<1> : Atomic::CmpxchgByteUsingInt {};

template<>
template<typename T>
inline T Atomic::PlatformCmpxchg<4>::operator()(T exchange_value,
                                                T volatile* dest,
                                                T compare_value,
                                                cmpxchg_memory_order order) const {
  STATIC_ASSERT(4 == sizeof(T));
#ifdef ARM
  return cmpxchg_using_helper<int>(arm_compare_and_swap, exchange_value, dest, compare_value);
#else
#ifdef M68K
  return cmpxchg_using_helper<int>(m68k_compare_and_swap, exchange_value, dest, compare_value);
#else
  return __sync_val_compare_and_swap(dest, compare_value, exchange_value);
#endif // M68K
#endif // ARM
}

template<>
template<typename T>
inline T Atomic::PlatformCmpxchg<8>::operator()(T exchange_value,
                                                T volatile* dest,
                                                T compare_value,
                                                cmpxchg_memory_order order) const {
  STATIC_ASSERT(8 == sizeof(T));
  return __sync_val_compare_and_swap(dest, compare_value, exchange_value);
}

inline jlong Atomic::load(const volatile jlong* src) {
  volatile jlong dest;
  os::atomic_copy64(src, &dest);
  return dest;
}

inline void Atomic::store(jlong store_value, jlong* dest) {
  os::atomic_copy64((volatile jlong*)&store_value, (volatile jlong*)dest);
}

inline void Atomic::store(jlong store_value, volatile jlong* dest) {
  os::atomic_copy64((volatile jlong*)&store_value, dest);
}

#endif // OS_CPU_LINUX_ZERO_VM_ATOMIC_LINUX_ZERO_HPP<|MERGE_RESOLUTION|>--- conflicted
+++ resolved
@@ -178,13 +178,8 @@
 template<>
 template<typename I, typename D>
 inline D Atomic::PlatformAdd<4>::add_and_fetch(I add_value, D volatile* dest) const {
-<<<<<<< HEAD
-  STATIC_CAST(4 == sizeof(I));
-  STATIC_CAST(4 == sizeof(D));
-=======
   STATIC_ASSERT(4 == sizeof(I));
   STATIC_ASSERT(4 == sizeof(D));
->>>>>>> 19dc012f
 
 #ifdef ARM
   return add_using_helper<int>(arm_add_and_fetch, add_value, dest);
@@ -200,13 +195,8 @@
 template<>
 template<typename I, typename D>
 inline D Atomic::PlatformAdd<8>::add_and_fetch(I add_value, D volatile* dest) const {
-<<<<<<< HEAD
-  STATIC_CAST(8 == sizeof(I));
-  STATIC_CAST(8 == sizeof(D));
-=======
   STATIC_ASSERT(8 == sizeof(I));
   STATIC_ASSERT(8 == sizeof(D));
->>>>>>> 19dc012f
 
   return __sync_add_and_fetch(dest, add_value);
 }
